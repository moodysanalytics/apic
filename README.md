# APIC - Moody's Analytics API Command-Line Interface (CLI)
Command-Line Interface (CLI) script to Moody's Analytics API. 
Current version supports API to ImpairmentStudio™.

## Configuring CLI
To configure CLI with what is required to call the APIs, use the **configure** command.
```
<<<<<<< HEAD
$ apic configure
=======
$ python apic.pyz configure
>>>>>>> aabe21d2
User login: USERLOGIN
Password: USERPASSWORD
```

The **configure** command prompts for 3 pieces of information:
- User login: The user name to logs in the system. This is provisioned by MA.
- Password: The password for the user login
This will generate a key value pair file at ```~/.ma/apic``` or ```C:\Users\[USERNAME]\.ma\apic```

```
ma_apic_login = USERLOGIN
ma_apic_password = USERPASSWORD
```

### Configuration Settings and Precedence
The CLI uses a set of _credential providers_ to look for credentials to be used to call the APIs. Each credential provider looks for credentials in a different place, such as the system or user environment variables, local configuration files, or explicitly declared on the command line as a parameter. The CLI looks for credentials and configuration settings by invoking the providers in the following order, stopping when it finds a set of credentials to use:
1.	Command line options: Specifies **--login**, and **--password** as parameter to the command line
2.	Environment variables: **MA_APIC_LOGIN** and **MA_APIC_PASSWORD** can be used to store the user login and password
3.	Configuration file: This is the file that is created/updated when apic configure. The file is located at ```~/.ma/apic on``` Unix, Linux, or MacOS, or ```C:\Users\[USERNAME]\.ma\apic``` on Windows.

### Using HTTP Proxy
To access the APIs through proxy servers, you can configure the **HTTP_PROXY** and **HTTPS_PROXY** environment variables with either the DNS domain names or IP addresses and port numbers used by your proxy servers.

On Unix, Linux, macOS.
```
$ export HTTP_PROXY=http://10.15.20.25:1234
$ export HTTP_PROXY=http://proxy.example.com:1234
$ export HTTPS_PROXY=http://10.15.20.25:5678
$ export HTTPS_PROXY=http://proxy.example.com:5678
```

On Windows.
```
C:\> set HTTP_PROXY http://10.15.20.25:1234
C:\> set HTTP_PROXY=http://proxy.example.com:1234
C:\> set HTTPS_PROXY=http://10.15.20.25:5678
C:\> set HTTPS_PROXY=http://proxy.example.com:5678
```

## Common CLI Commands and Options
### Common Commands

Help is presented with any command when using the CLI. To do so, simply use **help** command at the end of the line.

For example, the following command displays help for the general CLI options and the available top-level commands.
```
<<<<<<< HEAD
$ apic help
```

The following command displays the available ImpairmentStudio commands.
```
$ apic is help
=======
$ python apic.pyz help
>>>>>>> aabe21d2
```

The following example displays detailed help for ImpairmentStudio import operation.
```
<<<<<<< HEAD
$ apic is import help
=======
$ python apic.pyz import help
>>>>>>> aabe21d2
```

### Common Options
The following command line options can be used to override the configuration settings for a single command:

- **--debug**: A boolean switch that specifies that you want to enable debug logging. An example of this is when CLI is polling for job status, it will print out the current status of the job if debug is turned on.
- **--login**: Specifies the user login to overwrite the environment variable and configuration file.
- **--password**: Specifies the user password to overwrite the environment variable and configuration file.
- **--test-connect**: Test connections to the API servers. Test will be performed on APIs that support ping endpoint.
- **--version**: Displays the version of CLI that's currently used.<|MERGE_RESOLUTION|>--- conflicted
+++ resolved
@@ -5,11 +5,7 @@
 ## Configuring CLI
 To configure CLI with what is required to call the APIs, use the **configure** command.
 ```
-<<<<<<< HEAD
-$ apic configure
-=======
 $ python apic.pyz configure
->>>>>>> aabe21d2
 User login: USERLOGIN
 Password: USERPASSWORD
 ```
@@ -56,25 +52,13 @@
 
 For example, the following command displays help for the general CLI options and the available top-level commands.
 ```
-<<<<<<< HEAD
-$ apic help
-```
-
 The following command displays the available ImpairmentStudio commands.
-```
-$ apic is help
-=======
 $ python apic.pyz help
->>>>>>> aabe21d2
 ```
 
 The following example displays detailed help for ImpairmentStudio import operation.
 ```
-<<<<<<< HEAD
-$ apic is import help
-=======
 $ python apic.pyz import help
->>>>>>> aabe21d2
 ```
 
 ### Common Options
